--- conflicted
+++ resolved
@@ -1,34 +1,4 @@
 <?xml version="1.0" encoding="UTF-8"?>
 <project version="4">
-<<<<<<< HEAD
-  <component name="ProjectRootManager" version="2" project-jdk-name="Python 3.9 (CV_learning3.9)" project-jdk-type="Python SDK" />
-  <component name="UnattendedHostPersistenceState">
-    <option name="openedFilesInfos">
-      <list>
-        <OpenedFileInfo>
-          <option name="caretOffset" value="50" />
-          <option name="fileUrl" value="file://$PROJECT_DIR$/exp/exp_script.py" />
-        </OpenedFileInfo>
-        <OpenedFileInfo>
-          <option name="caretOffset" value="986" />
-          <option name="fileUrl" value="file://$PROJECT_DIR$/utils/plotting_functions.py" />
-        </OpenedFileInfo>
-        <OpenedFileInfo>
-          <option name="caretOffset" value="23177" />
-          <option name="fileUrl" value="file://$PROJECT_DIR$/Experiment.py" />
-        </OpenedFileInfo>
-        <OpenedFileInfo>
-          <option name="caretOffset" value="1137" />
-          <option name="fileUrl" value="file://$PROJECT_DIR$/utils/trajectory_utils.py" />
-        </OpenedFileInfo>
-        <OpenedFileInfo>
-          <option name="caretOffset" value="760" />
-          <option name="fileUrl" value="file://$PROJECT_DIR$/exp/fix_trajectories.py" />
-        </OpenedFileInfo>
-      </list>
-    </option>
-  </component>
-=======
   <component name="ProjectRootManager" version="2" project-jdk-name="Python 3.10 (CV_learning)" project-jdk-type="Python SDK" />
->>>>>>> 5ea26001
 </project>