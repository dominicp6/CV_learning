--- conflicted
+++ resolved
@@ -246,12 +246,6 @@
         if show:
             plt.show()
 
-<<<<<<< HEAD
-    def plot_timescales(self):
-        fix, ax = init_plot("MSM State Timescales", "state", f"timescale (x{self.timestep})")
-        ax.plot(self.number_of_states-1, self.msm.timescales() * self.timestep)
-        plt.show()
-=======
         return ax
 
     def plot_stationary_distribution(self, show: bool = True, ax=None):
@@ -263,11 +257,9 @@
         return ax
 
     def plot_timescales(self, show: bool = True, ax=None):
-        # TODO: update y-axis to absolute value
         fig, ax = init_plot("MSM State Timescales", "state", f"timescale (x{self.timestep})", ax=ax)
-        ax.plot(self.msm.timescales())
-        if show:
-            plt.show()
-
-        return ax
->>>>>>> 5ea26001
+        ax.plot(self.number_of_states-1, self.msm.timescales() * self.timestep)
+        if show:
+            plt.show()
+
+        return ax